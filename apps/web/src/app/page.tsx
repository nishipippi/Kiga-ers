--- conflicted
+++ resolved
@@ -19,13 +19,8 @@
   const [papers, setPapers] = useState<Paper[]>([]);
   const [currentPaperIndex, setCurrentPaperIndex] = useState(0);
   const { likedPapers, addLikedPaper, isPaperLiked } = useLikedPapers();
-<<<<<<< HEAD
   const [message, setMessage] = useState<string | null>('Kiga-ers へようこそ！論文を探しています...');
   const [isLoading, setIsLoading] = useState(false);
-=======
-  const [message, setMessage] = useState<string | null>('KigaIrs へようこそ！論文を探しています...');
-  const [isLoading, setIsLoading] = useState(true); // ★★★ 初期表示時はtrue ★★★
->>>>>>> 3d2513a5
   const [isSummarizing, setIsSummarizing] = useState<string | null>(null);
   const [searchQuery, setSearchQuery] = useState('');
   const [currentSearchTerm, setCurrentSearchTerm] = useState(''); // 初期値は空文字列
@@ -237,7 +232,6 @@
   return (
     <div className={styles.pageContainer}>
       <header className={styles.header}>
-<<<<<<< HEAD
         {/* 左側の要素 */}
         <div className="flex-grow">
           <h1 className={`${styles.title} pop-title`}>Kiga-ers</h1>
@@ -273,14 +267,6 @@
             作者のポートフォリオはこちら
           </a>
         </div>
-=======
-        <h1 className={`${styles.title} pop-title`}>Kiga-ers</h1>
-        <form onSubmit={handleSearchSubmit} className={styles.searchForm}>
-          <div className={styles.searchBarContainer}><MagnifyingGlassIcon className={styles.searchIcon} /><input type="search" placeholder="論文を検索 (例: machine learning)" value={searchQuery} onChange={handleSearchInputChange} className={styles.searchInput} /></div>
-          <button type="submit" className={styles.searchButton}>検索</button>
-        </form>
-        <p className={styles.subtitle}>いいねした論文: {likedPapers.length}件 {currentSearchTerm && ` / 検索結果: "${currentSearchTerm}"`}</p>
->>>>>>> 3d2513a5
       </header>
       {renderStatusDisplay()}
       {/* 論文カードの表示は、papers配列にEndOfFeedCard以外のカードが1枚でもあれば行う */}
