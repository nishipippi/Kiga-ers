// apps/web/src/app/api/ask-ai/route.ts
import { NextResponse } from 'next/server';
import { GoogleGenAI } from '@google/genai';
import fs from 'fs/promises';
import path from 'path';
import os from 'os';

const GEMINI_API_KEY = process.env.GEMINI_API_KEY;

if (!GEMINI_API_KEY) {
  console.error('FATAL ERROR: ASK-AI - GEMINI_API_KEY environment variable is not set.');
}

const ai = new GoogleGenAI({ apiKey: GEMINI_API_KEY! });

async function downloadFile(url: string, outputPath: string): Promise<void> {
  console.log(`ask-ai/downloadFile: Attempting to download from ${url} to ${outputPath}`);
  const response = await fetch(url);
  if (!response.ok) {
    const errorText = await response.text();
    console.error(`ask-ai/downloadFile: Failed to download file (${response.status}): ${errorText} from ${url}`);
    throw new Error(`Failed to download file: ${response.status} ${response.statusText}`);
  }
  const buffer = await response.arrayBuffer();
  await fs.writeFile(outputPath, Buffer.from(buffer));
  console.log(`ask-ai/downloadFile: File downloaded successfully to ${outputPath}`);
}

export async function POST(request: Request) {
  if (!GEMINI_API_KEY) {
    console.error('ASK-AI API Error: GEMINI_API_KEY is not set at request time.');
    return NextResponse.json({ error: 'サーバー設定エラー: APIキーが設定されていません。' }, { status: 500 });
  }

  try {
    const { question, pdfUrl, paperTitle } = await request.json();

    if (!question || typeof question !== 'string') {
      console.warn('ask-ai API: Invalid request - question is missing or not a string.');
      return NextResponse.json({ error: 'AIへの質問内容が必要です。' }, { status: 400 });
    }
    if (!pdfUrl || typeof pdfUrl !== 'string') {
      console.warn('ask-ai API: Invalid request - pdfUrl is missing or not a string.');
      return NextResponse.json({ error: '質問対象の論文PDF URLが必要です。' }, { status: 400 });
    }
    const safePaperTitle = typeof paperTitle === 'string' ? paperTitle : '提示された論文';

    console.log(`ask-ai API: Received question "${question}" for PDF: ${pdfUrl} (Title: ${safePaperTitle})`);

    const modelName = "gemini-2.0-flash";

    const tempDir = os.tmpdir();
    const uniqueFileName = `ask_paper_${Date.now()}_${path.basename(new URL(pdfUrl).pathname) || 'downloaded.pdf'}`.replace(/[^a-zA-Z0-9_.-]/g, '_');
    const tempFilePath = path.join(tempDir, uniqueFileName);
    
    let uploadedFileResponse;

    try {
      console.log(`ask-ai API: Downloading PDF to temporary path: ${tempFilePath}`);
      await downloadFile(pdfUrl, tempFilePath);

      console.log(`ask-ai API: Uploading file "${tempFilePath}" to Gemini.`);
      uploadedFileResponse = await ai.files.upload({
        file: tempFilePath,
<<<<<<< HEAD
        config: { mimeType: 'application/pdf' },
=======
        config: { // ★★★ 修正点 ★★★
          mimeType: "application/pdf",
        },
        // displayName: safePaperTitle
>>>>>>> 3d2513a5
      });
      console.log(`ask-ai API: File uploaded to Gemini. Name: ${uploadedFileResponse.name}, URI: ${uploadedFileResponse.uri}`);

      const contents = [
        { 
          fileData: {
            mimeType: uploadedFileResponse.mimeType,
            fileUri: uploadedFileResponse.uri,
          }
        },
        { 
          text: `あなたは提供された学術論文の内容を深く理解し、それに関するユーザーからの質問に、論文中の情報に基づいて正確かつ具体的に回答するAIアシスタントです。以下の論文「${safePaperTitle}」の内容を踏まえて、この質問に答えてください。\n\n質問: 「${question}」\n\n回答は、質問の意図を正確に捉え、論文中の該当箇所を適切に参照しながら、明確かつ簡潔にお願いします。もし論文中に直接的な答えが見つからない場合は、その旨を正直に伝えてください。憶測や論文外の情報に基づく回答は避けてください。`
        }
      ];
      
      console.log(`ask-ai API: Generating answer with model ${modelName}.`);
      const generationResponse = await ai.models.generateContent({
        model: modelName,
        contents: contents,
      });
      console.log(`ask-ai API: Answer generation completed.`);

      const answer = generationResponse.text;

      if (!answer) {
        console.error('ask-ai API: Gemini API returned no answer text.', generationResponse);
        return NextResponse.json({ error: 'AIからの回答が空でした。' }, { status: 500 });
      }

      console.log(`ask-ai API: Answer generated (first 100 chars): ${answer.substring(0, 100)}...`);
      return NextResponse.json({ answer });

    } finally {
      if (uploadedFileResponse && uploadedFileResponse.name) {
        try {
          console.log(`ask-ai API: Deleting uploaded file from Gemini: ${uploadedFileResponse.name}`);
          await ai.files.delete({ name: uploadedFileResponse.name });
          console.log(`ask-ai API: Gemini file ${uploadedFileResponse.name} deleted successfully.`);
        } catch (deleteError) {
          console.error(`ask-ai API: Error deleting Gemini file ${uploadedFileResponse.name}:`, deleteError);
        }
      }
      try {
        console.log(`ask-ai API: Attempting to delete temporary local file: ${tempFilePath}`);
        await fs.access(tempFilePath);
        await fs.unlink(tempFilePath);
        console.log(`ask-ai API: Temporary local file ${tempFilePath} deleted successfully.`);
      } catch (unlinkError) {
        if (unlinkError && typeof unlinkError === 'object' && 'code' in unlinkError) {
          const nodeError = unlinkError as NodeJS.ErrnoException;
          if (nodeError.code !== 'ENOENT') {
            console.error(`ask-ai API: Error deleting temporary local file ${tempFilePath}:`, nodeError);
          } else {
            console.log(`ask-ai API: Temporary local file ${tempFilePath} not found for deletion (ENOENT).`);
          }
        } else {
          console.error(`ask-ai API: An unexpected error type occurred while deleting temporary local file ${tempFilePath}:`, unlinkError);
        }
      }
    }
  } catch (error) {
    console.error('ask-ai API: Unhandled error occurred:', error);
    const errorMessage = error instanceof Error ? error.message : '不明なサーバーエラーが発生しました。';
    return NextResponse.json({ error: `AIへの質問処理中にサーバーエラーが発生しました: ${errorMessage}` }, { status: 500 });
  }
}<|MERGE_RESOLUTION|>--- conflicted
+++ resolved
@@ -62,14 +62,7 @@
       console.log(`ask-ai API: Uploading file "${tempFilePath}" to Gemini.`);
       uploadedFileResponse = await ai.files.upload({
         file: tempFilePath,
-<<<<<<< HEAD
         config: { mimeType: 'application/pdf' },
-=======
-        config: { // ★★★ 修正点 ★★★
-          mimeType: "application/pdf",
-        },
-        // displayName: safePaperTitle
->>>>>>> 3d2513a5
       });
       console.log(`ask-ai API: File uploaded to Gemini. Name: ${uploadedFileResponse.name}, URI: ${uploadedFileResponse.uri}`);
 
