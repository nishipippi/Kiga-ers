--- conflicted
+++ resolved
@@ -25,35 +25,11 @@
   color: #4b5563;
 }
 
-<<<<<<< HEAD
 .papersGrid {
   display: grid;
   grid-template-columns: 1fr; /* 列を1つに固定 */
   gap: 1.5rem; /* カード間の隙間 */
   justify-items: center; /* 各カードを水平方向に中央揃え */
-=======
-.loadingContainer {
-  display: flex;
-  flex-direction: column;
-  align-items: center;
-  justify-content: center;
-  min-height: 60vh;
-  text-align: center;
-  color: #666;
-}
-.spinner {
-  border: 4px solid rgba(0, 0, 0, 0.1);
-  width: 36px;
-  height: 36px;
-  border-radius: 50%;
-  border-left-color: #2A3F54;
-  animation: spinLibrary 1s ease infinite;
-  margin-bottom: 1rem;
-}
-@keyframes spinLibrary {
-  0% { transform: rotate(0deg); }
-  100% { transform: rotate(360deg); }
->>>>>>> 3d2513a5
 }
 
 .paperList {
@@ -196,16 +172,8 @@
   height: 1.25rem;
 }
 
-.emptyLibraryContainer {
-  display: flex;
-  flex-direction: column;
-  align-items: center;
-  justify-content: center;
-  text-align: center;
-  padding: 3rem 1rem;
-  min-height: 60vh;
-  color: #6b7280;
-}
-.emptyIcon { width: 4rem; height: 4rem; margin-bottom: 1.5rem; color: #9ca3af; }
-.emptyTitle { font-size: 1.5rem; font-weight: 600; color: #374151; margin-bottom: 0.75rem; }
-.emptyText { font-size: 1rem; line-height: 1.6; max-width: 400px; }+.emptyText {
+  font-size: 1rem; /* text-base */
+  line-height: 1.6;
+  max-width: 400px;
+}