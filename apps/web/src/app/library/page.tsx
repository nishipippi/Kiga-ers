// apps/web/src/app/library/page.tsx
'use client';

import React, { useState, useCallback } from 'react';
import Link from 'next/link';
import { useLikedPapers } from '@/contexts/LikedPapersContext';
import FormattedTextRenderer from '@/components/FormattedTextRenderer';
import styles from './library.module.css';
<<<<<<< HEAD
import paperCardStyles from '@/components/PaperCard.module.css'; // PaperCardのスタイルをインポート
import { BookmarkSlashIcon } from '@heroicons/react/24/outline'; // ライブラリが空の場合のアイコン例
=======
import { BookmarkSlashIcon, TrashIcon, SparklesIcon, ArrowPathIcon } from '@heroicons/react/24/outline';
>>>>>>> 3d2513a5

export default function LibraryPage() {
  // ★★★ 修正点: isPaperLiked を削除 ★★★
  const { likedPapers, removeLikedPaper, updateLikedPaperSummary, isLoadingPersistence } = useLikedPapers();
  const [isSummarizing, setIsSummarizing] = useState<string | null>(null);

  const handleRemoveFromLibrary = (paperId: string, paperTitle: string) => {
    if (confirm(`「${paperTitle}」をライブラリから削除しますか？`)) {
      removeLikedPaper(paperId);
    }
  };

  const handleGenerateSummary = useCallback(async (paperId: string, pdfUrl: string, paperTitle: string) => {
    if (isSummarizing === paperId || !pdfUrl) return;

    setIsSummarizing(paperId);
    try {
      const response = await fetch('/api/summarize', {
        method: 'POST',
        headers: { 'Content-Type': 'application/json' },
        body: JSON.stringify({ pdfUrl, paperTitle }),
      });
      if (!response.ok) {
        const errorData = await response.json().catch(() => ({}));
        throw new Error(errorData.error || `要約の生成に失敗しました (Status: ${response.status})`);
      }
      const data = await response.json();
      updateLikedPaperSummary(paperId, data.summary);
    } catch (error) {
      console.error('Failed to generate summary in library:', error);
      alert(`要約生成エラー: ${error instanceof Error ? error.message : '不明なエラー'}`);
    } finally {
      setIsSummarizing(null);
    }
  }, [isSummarizing, updateLikedPaperSummary]);


  if (isLoadingPersistence) {
    return (
      <div className={styles.loadingContainer}>
        <div className={styles.spinner}></div>
        <p>ライブラリを読み込み中...</p>
      </div>
    );
  }

  if (likedPapers.length === 0) {
    return (
      <div className={styles.emptyLibraryContainer}>
        <BookmarkSlashIcon className={styles.emptyIcon} />
        <h2 className={styles.emptyTitle}>ライブラリは空です</h2>
        <p className={styles.emptyText}>
          ホームページで論文をスワイプして、
          <br />
          興味のある論文をいいねに追加しましょう。
        </p>
      </div>
    );
  }

  return (
    <div className={styles.libraryPageContainer}>
      <header className={styles.header}>
        <h1 className={styles.pageTitle}>いいねした論文ライブラリ</h1>
        <p className={styles.pageSubtitle}>{likedPapers.length} 件の論文があります</p>
      </header>
      <ul className={styles.paperList}>
        {likedPapers.map((paper) => (
<<<<<<< HEAD
          <PaperCard
            key={paper.id}
            paper={paper}
            // isSummarizing={false} // ライブラリページでは要約生成中の状態は通常不要
            // onGenerateAiSummary={undefined} // ライブラリページでは要約生成は行わない想定
            onRemoveFromLibrary={handleRemoveFromLibrary} // ライブラリから削除する関数を渡す
            showSwipeButtons={false} // ライブラリページではスワイプボタンは不要
            isLiked={isPaperLiked(paper.id)} // いいね状態を表示
            onViewDetails={handleViewDetails} // 詳細ページへの遷移関数を渡す
            className={`${paperCardStyles.card} ${paperCardStyles.static} ${styles.libraryCard}`} // 3つのクラスを結合
          />
=======
          <li key={paper.id} className={styles.paperListItem}>
            <div className={styles.paperInfo}>
              <Link href={`/library/${paper.id}`} className={styles.paperTitleLink}>
                <span className={styles.paperTitleText}>{paper.title}</span>
              </Link>
              {paper.aiSummary ? (
                <p className={styles.aiSummaryText}>
                  <FormattedTextRenderer text={paper.aiSummary} />
                </p>
              ) : (
                <div className={styles.summaryActions}>
                  {isSummarizing === paper.id ? (
                    <div className={styles.summarizingIndicator}>
                      <ArrowPathIcon className={styles.summarizingIcon} />
                      <span>要約を生成中...</span>
                    </div>
                  ) : (
                    <button
                      onClick={() => handleGenerateSummary(paper.id, paper.pdfLink, paper.title)}
                      className={styles.generateSummaryButton}
                      disabled={!paper.pdfLink}
                    >
                      <SparklesIcon className={styles.generateSummaryIcon} />
                      AI要約を生成
                    </button>
                  )}
                   {!paper.pdfLink && <small className={styles.noPdfLinkWarning}> (PDFリンクが無いため要約できません)</small>}
                </div>
              )}
            </div>
            <button
              onClick={() => handleRemoveFromLibrary(paper.id, paper.title)}
              className={styles.removeButton}
              aria-label={`「${paper.title}」をライブラリから削除`}
            >
              <TrashIcon className={styles.removeButtonIcon} />
            </button>
          </li>
>>>>>>> 3d2513a5
        ))}
      </ul>
    </div>
  );
}<|MERGE_RESOLUTION|>--- conflicted
+++ resolved
@@ -6,12 +6,8 @@
 import { useLikedPapers } from '@/contexts/LikedPapersContext';
 import FormattedTextRenderer from '@/components/FormattedTextRenderer';
 import styles from './library.module.css';
-<<<<<<< HEAD
 import paperCardStyles from '@/components/PaperCard.module.css'; // PaperCardのスタイルをインポート
 import { BookmarkSlashIcon } from '@heroicons/react/24/outline'; // ライブラリが空の場合のアイコン例
-=======
-import { BookmarkSlashIcon, TrashIcon, SparklesIcon, ArrowPathIcon } from '@heroicons/react/24/outline';
->>>>>>> 3d2513a5
 
 export default function LibraryPage() {
   // ★★★ 修正点: isPaperLiked を削除 ★★★
@@ -80,7 +76,6 @@
       </header>
       <ul className={styles.paperList}>
         {likedPapers.map((paper) => (
-<<<<<<< HEAD
           <PaperCard
             key={paper.id}
             paper={paper}
@@ -92,46 +87,6 @@
             onViewDetails={handleViewDetails} // 詳細ページへの遷移関数を渡す
             className={`${paperCardStyles.card} ${paperCardStyles.static} ${styles.libraryCard}`} // 3つのクラスを結合
           />
-=======
-          <li key={paper.id} className={styles.paperListItem}>
-            <div className={styles.paperInfo}>
-              <Link href={`/library/${paper.id}`} className={styles.paperTitleLink}>
-                <span className={styles.paperTitleText}>{paper.title}</span>
-              </Link>
-              {paper.aiSummary ? (
-                <p className={styles.aiSummaryText}>
-                  <FormattedTextRenderer text={paper.aiSummary} />
-                </p>
-              ) : (
-                <div className={styles.summaryActions}>
-                  {isSummarizing === paper.id ? (
-                    <div className={styles.summarizingIndicator}>
-                      <ArrowPathIcon className={styles.summarizingIcon} />
-                      <span>要約を生成中...</span>
-                    </div>
-                  ) : (
-                    <button
-                      onClick={() => handleGenerateSummary(paper.id, paper.pdfLink, paper.title)}
-                      className={styles.generateSummaryButton}
-                      disabled={!paper.pdfLink}
-                    >
-                      <SparklesIcon className={styles.generateSummaryIcon} />
-                      AI要約を生成
-                    </button>
-                  )}
-                   {!paper.pdfLink && <small className={styles.noPdfLinkWarning}> (PDFリンクが無いため要約できません)</small>}
-                </div>
-              )}
-            </div>
-            <button
-              onClick={() => handleRemoveFromLibrary(paper.id, paper.title)}
-              className={styles.removeButton}
-              aria-label={`「${paper.title}」をライブラリから削除`}
-            >
-              <TrashIcon className={styles.removeButtonIcon} />
-            </button>
-          </li>
->>>>>>> 3d2513a5
         ))}
       </ul>
     </div>
